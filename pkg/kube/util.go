--- conflicted
+++ resolved
@@ -13,51 +13,8 @@
 )
 
 var placeholder, _ = regexp.Compile(`(?mU)<(.*)>`)
-<<<<<<< HEAD
 var indivPlacholder, _ = regexp.Compile(`(?mU)path:(.+?)\#(.+?)`)
 var modifier, _ = regexp.Compile(`\|(.*)`)
-=======
-
-// replaceableInner recurses through the given map and returns true if _any_ value is a `<placeholder>` string
-func replaceableInner(node *map[string]interface{}) bool {
-	obj := *node
-	for _, value := range obj {
-		valueType := reflect.ValueOf(value).Kind()
-		if valueType == reflect.Map {
-			inner, ok := value.(map[string]interface{})
-			if !ok {
-				continue
-			}
-			if replaceableInner(&inner) {
-				return true
-			}
-		} else if valueType == reflect.Slice {
-			for _, elm := range value.([]interface{}) {
-				switch elm.(type) {
-				case map[string]interface{}:
-					{
-						inner := elm.(map[string]interface{})
-						if replaceableInner(&inner) {
-							return true
-						}
-					}
-				case string:
-					{
-						if placeholder.Match([]byte(elm.(string))) {
-							return true
-						}
-					}
-				}
-			}
-		} else if valueType == reflect.String {
-			if placeholder.Match([]byte(value.(string))) {
-				return true
-			}
-		}
-	}
-	return false
-}
->>>>>>> ea85991e
 
 // replaceInner recurses through the given map and replaces the placeholders by calling `replacerFunc`
 // with the key, value, and map of keys to replacement values
